--- conflicted
+++ resolved
@@ -439,11 +439,7 @@
 
     :param a: left operand
     :param b: right operand
-<<<<<<< HEAD
-    :return: expression evaluation 'and'
-=======
     :return: expression evaluating the and combination
->>>>>>> a91bed69
     """
     return _LambdaExpression._get_expression_for_method_with_args(_and, a, b)
 
@@ -458,11 +454,7 @@
 
     :param a: left operand
     :param b: right operand
-<<<<<<< HEAD
-    :return: expression evaluation 'or'
-=======
     :return: expression evaluating the or combination
->>>>>>> a91bed69
     """
     return _LambdaExpression._get_expression_for_method_with_args(_or, a, b)
 
